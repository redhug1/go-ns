--- conflicted
+++ resolved
@@ -1,26 +1,13 @@
 package dataset
 
 import (
-<<<<<<< HEAD
 	"bytes"
-=======
->>>>>>> b7c32727
 	"context"
 	"encoding/json"
 	"fmt"
 	"io"
 	"io/ioutil"
 	"net/http"
-<<<<<<< HEAD
-=======
-	"sort"
-
-	"github.com/ONSdigital/go-ns/rchttp"
-
-	"bytes"
-
-	"io"
->>>>>>> b7c32727
 	"net/url"
 	"sort"
 
@@ -92,12 +79,7 @@
 
 // Client is a dataset api client which can be used to make requests to the server
 type Client struct {
-<<<<<<< HEAD
 	cli           RCHTTPClient
-=======
-	cli           RHTTPClient
-	ctxcli        RCHTTPClient
->>>>>>> b7c32727
 	url           string
 	internalToken string
 }
@@ -105,14 +87,8 @@
 // New creates a new instance of Client with a given dataset api url
 func New(datasetAPIURL string) *Client {
 	return &Client{
-<<<<<<< HEAD
 		cli: rchttp.DefaultClient,
 		url: datasetAPIURL,
-=======
-		cli:    rhttp.DefaultClient,
-		ctxcli: rchttp.DefaultClient,
-		url:    datasetAPIURL,
->>>>>>> b7c32727
 	}
 }
 
@@ -167,11 +143,7 @@
 	}
 	c.setRequestHeaders(req, cfg...)
 
-<<<<<<< HEAD
-	resp, err := c.cli.Do(ctx, req)
-=======
-	resp, err := c.doRequest(req, cfg...)
->>>>>>> b7c32727
+	resp, err := c.cli.Do(ctx, req)
 	if err != nil {
 		return
 	}
@@ -218,11 +190,7 @@
 	}
 	c.setRequestHeaders(req, cfg...)
 
-<<<<<<< HEAD
-	resp, err := c.cli.Do(ctx, req)
-=======
-	resp, err := c.doRequest(req, cfg...)
->>>>>>> b7c32727
+	resp, err := c.cli.Do(ctx, req)
 	if err != nil {
 		return
 	}
@@ -266,11 +234,7 @@
 	}
 	c.setRequestHeaders(req, cfg...)
 
-<<<<<<< HEAD
-	resp, err := c.cli.Do(ctx, req)
-=======
-	resp, err := c.doRequest(req, cfg...)
->>>>>>> b7c32727
+	resp, err := c.cli.Do(ctx, req)
 	if err != nil {
 		return
 	}
@@ -324,11 +288,7 @@
 	}
 	c.setRequestHeaders(req, cfg...)
 
-<<<<<<< HEAD
-	resp, err := c.cli.Do(ctx, req)
-=======
-	resp, err := c.doRequest(req, cfg...)
->>>>>>> b7c32727
+	resp, err := c.cli.Do(ctx, req)
 	if err != nil {
 		return
 	}
@@ -397,11 +357,7 @@
 	}
 	c.setRequestHeaders(req, cfg...)
 
-<<<<<<< HEAD
-	resp, err := c.cli.Do(ctx, req)
-=======
-	resp, err := c.doRequest(req, cfg...)
->>>>>>> b7c32727
+	resp, err := c.cli.Do(ctx, req)
 	if err != nil {
 		return
 	}
@@ -438,11 +394,7 @@
 
 	c.setRequestHeaders(req, cfg...)
 
-<<<<<<< HEAD
-	resp, err := c.cli.Do(ctx, req)
-=======
-	resp, err := c.doRequest(req, cfg...)
->>>>>>> b7c32727
+	resp, err := c.cli.Do(ctx, req)
 	if err != nil {
 		return errors.Wrap(err, "http client returned error while attempting to make request")
 	}
@@ -467,11 +419,7 @@
 	}
 	c.setRequestHeaders(req, cfg...)
 
-<<<<<<< HEAD
-	resp, err := c.cli.Do(ctx, req)
-=======
-	resp, err := c.doRequest(req, cfg...)
->>>>>>> b7c32727
+	resp, err := c.cli.Do(ctx, req)
 	if err != nil {
 		return
 	}
@@ -503,11 +451,7 @@
 	}
 	c.setRequestHeaders(req, cfg...)
 
-<<<<<<< HEAD
-	resp, err := c.cli.Do(ctx, req)
-=======
-	resp, err := c.doRequest(req, cfg...)
->>>>>>> b7c32727
+	resp, err := c.cli.Do(ctx, req)
 	if err != nil {
 		return
 	}
@@ -544,11 +488,7 @@
 	}
 	c.setRequestHeaders(req, cfg...)
 
-<<<<<<< HEAD
-	resp, err := c.cli.Do(ctx, req)
-=======
-	resp, err := c.doRequest(req, cfg...)
->>>>>>> b7c32727
+	resp, err := c.cli.Do(ctx, req)
 	if err != nil {
 		return
 	}
