package common

import (
	"context"
	"math/rand"
	"net/http"
	"time"
)

// ContextKey is an alias of type string
type ContextKey string

// A list of common constants used across go-ns packages
const (
	FlorenceHeaderKey        = "X-Florence-Token"
	DownloadServiceHeaderKey = "X-Download-Service-Token"

<<<<<<< HEAD
	FlorenceCookieKey = "access_token"

	AuthHeaderKey = "Authorization"
	UserHeaderKey = "User-Identity"
=======
	AuthHeaderKey    = "Authorization"
	UserHeaderKey    = "User-Identity"
	RequestHeaderKey = "X-Request-Id"
>>>>>>> 9586510b

	DeprecatedAuthHeader = "Internal-Token"
	LegacyUser           = "legacyUser"
	BearerPrefix         = "Bearer "

	UserIdentityKey   = ContextKey("User-Identity")
	CallerIdentityKey = ContextKey("Caller-Identity")
	RequestIdKey      = ContextKey("request-id")
)

// CheckRequester is an interface to allow mocking of auth.CheckRequest
type CheckRequester interface {
	CheckRequest(*http.Request) (context.Context, int, error)
}

// IdentityResponse represents the response from the identity service
type IdentityResponse struct {
	Identifier string `json:"identifier"`
}

// IsUserPresent determines if a user identity is present on the given context
func IsUserPresent(ctx context.Context) bool {
	userIdentity := ctx.Value(UserIdentityKey)
	return userIdentity != nil && userIdentity != ""

}

// AddUserHeader sets the given user ID on the given request
func AddUserHeader(r *http.Request, user string) {
	r.Header.Add(UserHeaderKey, user)
}

// AddServiceTokenHeader sets the given service token on the given request
func AddServiceTokenHeader(r *http.Request, serviceToken string) {
	if len(serviceToken) > 0 {
		r.Header.Add(AuthHeaderKey, BearerPrefix+serviceToken)
	}
}

// AddDownloadServiceTokenHeader sets the given download service token on the given request
func AddDownloadServiceTokenHeader(r *http.Request, serviceToken string) {
	if len(serviceToken) > 0 {
		r.Header.Add(DownloadServiceHeaderKey, serviceToken)
	}
}

// User gets the user identity from the context
func User(ctx context.Context) string {
	userIdentity, _ := ctx.Value(UserIdentityKey).(string)
	return userIdentity
}

// SetUser sets the user identity on the context
func SetUser(ctx context.Context, user string) context.Context {
	return context.WithValue(ctx, UserIdentityKey, user)
}

// AddAuthHeaders sets authentication headers for request
func AddAuthHeaders(ctx context.Context, r *http.Request, serviceToken string) {
	if IsUserPresent(ctx) {
		AddUserHeader(r, User(ctx))
	}
	AddServiceTokenHeader(r, serviceToken)
}

// AddDeprecatedHeader sets the deprecated header on the given request
func AddDeprecatedHeader(r *http.Request, token string) {
	if len(token) > 0 {
		r.Header.Add(DeprecatedAuthHeader, token)
	}
}

// IsCallerPresent determines if an identity is present on the given context.
func IsCallerPresent(ctx context.Context) bool {

	callerIdentity := ctx.Value(CallerIdentityKey)
	isPresent := callerIdentity != nil && callerIdentity != ""

	return isPresent
}

// Caller gets the caller identity from the context
func Caller(ctx context.Context) string {

	callerIdentity, _ := ctx.Value(CallerIdentityKey).(string)
	return callerIdentity
}

// SetCaller sets the caller identity on the context
func SetCaller(ctx context.Context, caller string) context.Context {

	return context.WithValue(ctx, CallerIdentityKey, caller)
}

// GetRequestId gets the correlation id on the context
func GetRequestId(ctx context.Context) string {
	correlationId, _ := ctx.Value(RequestIdKey).(string)
	return correlationId
}

// WithRequestId sets the correlation id on the context
func WithRequestId(ctx context.Context, correlationId string) context.Context {
	return context.WithValue(ctx, RequestIdKey, correlationId)
}

// AddRequestIdHeader add header for given correlation ID
func AddRequestIdHeader(r *http.Request, token string) {
	if len(token) > 0 {
		r.Header.Add(RequestHeaderKey, token)
	}
}

var letters = []rune("abcdefghijklmnopqrstuvwxyzABCDEFGHIJKLMNOPQRSTUVWXYZ")
var requestIDRandom = rand.New(rand.NewSource(time.Now().UnixNano()))

// NewRequestID generates a random string of requested length
func NewRequestID(size int) string {
	b := make([]rune, size)
	for i := range b {
		b[i] = letters[requestIDRandom.Intn(len(letters))]
	}
	return string(b)
}<|MERGE_RESOLUTION|>--- conflicted
+++ resolved
@@ -15,16 +15,11 @@
 	FlorenceHeaderKey        = "X-Florence-Token"
 	DownloadServiceHeaderKey = "X-Download-Service-Token"
 
-<<<<<<< HEAD
 	FlorenceCookieKey = "access_token"
 
-	AuthHeaderKey = "Authorization"
-	UserHeaderKey = "User-Identity"
-=======
 	AuthHeaderKey    = "Authorization"
 	UserHeaderKey    = "User-Identity"
 	RequestHeaderKey = "X-Request-Id"
->>>>>>> 9586510b
 
 	DeprecatedAuthHeader = "Internal-Token"
 	LegacyUser           = "legacyUser"
