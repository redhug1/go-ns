{
	"comment": "",
	"ignore": "test",
	"package": [
		{
			"checksumSHA1": "Xf6RqlcMdmIUjjgjrFfH2XXpcEA=",
			"path": "github.com/ONSdigital/dp-frontend-models/model/datasetLandingPageStatic",
			"revision": "f390250319d1524b758e8bccc351d6916cebd2c0",
			"revisionTime": "2017-07-04T13:42:44Z"
		},
		{
			"checksumSHA1": "jQ7JB1XsEO3528jVoX9wKM/9wWU=",
			"path": "github.com/c2h5oh/datasize",
			"revision": "54516c931ae99c3c74637b9ea2390cf9a6327f26",
			"revisionTime": "2017-05-19T14:33:21Z"
		},
		{
			"checksumSHA1": "KEHLgYW0pAkdgX/ZPXLaH4TSIzY=",
			"path": "github.com/facebookgo/freeport",
			"revision": "d4adf43b75b9357dc7775f033e807a3411591522",
			"revisionTime": "2015-06-12T18:29:05Z"
		},
		{
<<<<<<< HEAD
			"checksumSHA1": "6PQFibmHgsXFHoRQPmkw2V+59Lk=",
			"path": "github.com/gorilla/mux",
			"revision": "18fca31550181693b3a834a15b74b564b3605876",
			"revisionTime": "2017-05-30T19:55:47Z"
=======
			"checksumSHA1": "I6MnUzkLJt+sh73CodD0NKswFrs=",
			"path": "github.com/go-avro/avro",
			"revision": "eb366719b57296a0940b70c42578181e3a12b985",
			"revisionTime": "2017-04-25T22:40:50Z"
>>>>>>> e241a0bb
		},
		{
			"checksumSHA1": "tewA7jXVGCw1zb5mA0BDecWi4iQ=",
			"path": "github.com/jtolds/gls",
			"revision": "8ddce2a84170772b95dd5d576c48d517b22cac63",
			"revisionTime": "2016-01-05T22:08:40Z"
		},
		{
			"checksumSHA1": "OBvAHqWjdI4NQVAqTkcQAdTuCFY=",
			"path": "github.com/justinas/alice",
			"revision": "1051eaf52fcafdd87ead59d28b065f1fcb8274ec",
			"revisionTime": "2016-09-10T10:38:22Z"
		},
		{
			"checksumSHA1": "hBgLmZ/4mCxmnH88mqFKBkpJFUY=",
			"path": "github.com/mgutz/ansi",
			"revision": "c286dcecd19ff979eeb73ea444e479b903f2cfcb",
			"revisionTime": "2015-09-14T16:22:38Z"
		},
		{
			"checksumSHA1": "6AYg4fjEvFuAVN3wHakGApjhZAM=",
			"path": "github.com/smartystreets/assertions",
			"revision": "2063fd1cc7c975db70502811a34b06ad034ccdf2",
			"revisionTime": "2016-07-07T19:03:55Z"
		},
		{
			"checksumSHA1": "Vzb+dEH/LTYbvr8RXHmt6xJHz04=",
			"path": "github.com/smartystreets/assertions/internal/go-render/render",
			"revision": "2063fd1cc7c975db70502811a34b06ad034ccdf2",
			"revisionTime": "2016-07-07T19:03:55Z"
		},
		{
			"checksumSHA1": "SLC6TfV4icQA9l8YJQu8acJYbuo=",
			"path": "github.com/smartystreets/assertions/internal/oglematchers",
			"revision": "2063fd1cc7c975db70502811a34b06ad034ccdf2",
			"revisionTime": "2016-07-07T19:03:55Z"
		},
		{
			"checksumSHA1": "/mwAihy9AmznMzmbPQ5nWJXBiRU=",
			"path": "github.com/smartystreets/goconvey/convey",
			"revision": "7befa7fd6e2e8ca28d2b94f2d39111929904b08d",
			"revisionTime": "2016-09-28T20:55:23Z"
		},
		{
			"checksumSHA1": "9LakndErFi5uCXtY1KWl0iRnT4c=",
			"path": "github.com/smartystreets/goconvey/convey/gotest",
			"revision": "7befa7fd6e2e8ca28d2b94f2d39111929904b08d",
			"revisionTime": "2016-09-28T20:55:23Z"
		},
		{
			"checksumSHA1": "FWDhk37bhAwZ2363D/L2xePwR64=",
			"path": "github.com/smartystreets/goconvey/convey/reporting",
			"revision": "7befa7fd6e2e8ca28d2b94f2d39111929904b08d",
			"revisionTime": "2016-09-28T20:55:23Z"
		}
	],
	"rootPath": "github.com/ONSdigital/go-ns"
}<|MERGE_RESOLUTION|>--- conflicted
+++ resolved
@@ -21,17 +21,16 @@
 			"revisionTime": "2015-06-12T18:29:05Z"
 		},
 		{
-<<<<<<< HEAD
 			"checksumSHA1": "6PQFibmHgsXFHoRQPmkw2V+59Lk=",
 			"path": "github.com/gorilla/mux",
 			"revision": "18fca31550181693b3a834a15b74b564b3605876",
 			"revisionTime": "2017-05-30T19:55:47Z"
-=======
+		},
+		{
 			"checksumSHA1": "I6MnUzkLJt+sh73CodD0NKswFrs=",
 			"path": "github.com/go-avro/avro",
 			"revision": "eb366719b57296a0940b70c42578181e3a12b985",
 			"revisionTime": "2017-04-25T22:40:50Z"
->>>>>>> e241a0bb
 		},
 		{
 			"checksumSHA1": "tewA7jXVGCw1zb5mA0BDecWi4iQ=",
